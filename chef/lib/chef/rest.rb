#
# Author:: Adam Jacob (<adam@opscode.com>)
# Author:: Thom May (<thom@clearairturbulence.org>)
# Author:: Nuo Yan (<nuo@opscode.com>)
# Copyright:: Copyright (c) 2009 Opscode, Inc.
# License:: Apache License, Version 2.0
#
# Licensed under the Apache License, Version 2.0 (the "License");
# you may not use this file except in compliance with the License.
# You may obtain a copy of the License at
# 
#     http://www.apache.org/licenses/LICENSE-2.0
# 
# Unless required by applicable law or agreed to in writing, software
# distributed under the License is distributed on an "AS IS" BASIS,
# WITHOUT WARRANTIES OR CONDITIONS OF ANY KIND, either express or implied.
# See the License for the specific language governing permissions and
# limitations under the License.
#

require 'chef/mixin/params_validate'
require 'chef/openid_registration'
require 'net/https'
require 'uri'
require 'json'
require 'tempfile'
require 'singleton'
require 'mixlib/authentication/signedheaderauth'

include Mixlib::Authentication::SignedHeaderAuth

class Chef
  class REST

    class CookieJar < Hash
      include Singleton
    end
    
    attr_accessor :url, :cookies, :signing_key
    
    def initialize(url, client_name=Chef::Config[:node_name], signing_key=Chef::Config[:client_key])
      @url = url
      @cookies = CookieJar.instance
      @client_name = client_name
      if signing_key
        @signing_key = load_signing_key(signing_key) 
      else
        @signing_key = nil
      end
    end

    def load_signing_key(key)
      if File.exists?(key) && File.readable?(key)
        IO.read(key)
      else
        raise Chef::Exceptions::PrivateKeyMissing, "I cannot find #{key}, which you told me to use to sign requests!"
      end
    end
    
    # Register the client 
    def register(name=Chef::Config[:node_name], destination=Chef::Config[:client_key])

      if File.exists?(destination)
        raise Chef::Exceptions::CannotWritePrivateKey, "I cannot write your private key to #{destination} - check permissions?" unless File.writable?(destination)
      end

      # First, try and create a new registration
      begin
        Chef::Log.info("Registering API Client #{name}")
        response = post_rest("clients", {:clientname => name})
      rescue Net::HTTPServerException 
        # If that fails, go ahead and try and update it
        response = put_rest("clients/#{name}", { :clientname => name, :private_key => true }) 
      end

      Chef::Log.debug("Registration response: #{response.inspect}")

      raise Chef::Exceptions::CannotWritePrivateKey, "The response from the server did not include a private key!" unless response.has_key?("private_key")

      begin
        # Write out the private key
        file = File.open(destination, "w")
        file.print(response["private_key"])
        file.close
      rescue 
        raise Chef::Exceptions::CannotWritePrivateKey, "I cannot write your private key to #{destination}"
      end

      true
    end

    # Send an HTTP GET request to the path
    #
    # === Parameters
    # path:: The path to GET
    # raw:: Whether you want the raw body returned, or JSON inflated.  Defaults 
    #   to JSON inflated.
    def get_rest(path, raw=false, headers={})
      run_request(:GET, create_url(path), headers, false, 10, raw)    
    end                               
                          
    # Send an HTTP DELETE request to the path
    def delete_rest(path, headers={}) 
      run_request(:DELETE, create_url(path), headers)       
    end                               
    
    # Send an HTTP POST request to the path                                  
    def post_rest(path, json, headers={})
      run_request(:POST, create_url(path), headers, json)    
    end                               
                                      
    # Send an HTTP PUT request to the path
    def put_rest(path, json, headers={})
      run_request(:PUT, create_url(path), headers, json)
    end
    
    def create_url(path)
      if path =~ /^(http|https):\/\//
        URI.parse(path)
      else
        URI.parse("#{@url}/#{path}")
      end
    end
    
    def sign_request(http_method, private_key, user_id, body = "", host="localhost")
      #body = "" if body == false
      timestamp = Time.now.utc.iso8601
      sign_obj = Mixlib::Authentication::SignedHeaderAuth.signing_object(
                                                         :http_method=>http_method,
                                                         :body=>body,
                                                         :user_id=>user_id,
                                                         :timestamp=>timestamp)
      signed =  sign_obj.sign(private_key).merge({:host => host})
      signed.inject({}){|memo, kv| memo["#{kv[0].to_s.upcase}"] = kv[1];memo}
    end
    
    # Actually run an HTTP request.  First argument is the HTTP method,
    # which should be one of :GET, :PUT, :POST or :DELETE.  Next is the
    # URL, then an object to include in the body (which will be converted with
    # .to_json) and finally, the limit of HTTP Redirects to follow (10).
    #
    # Typically, you won't use this method -- instead, you'll use one of
    # the helper methods (get_rest, post_rest, etc.)
    #
    # Will return the body of the response on success.
    def run_request(method, url, headers={}, data=false, limit=10, raw=false)
      
      http_retry_delay = Chef::Config[:http_retry_delay] 
      http_retry_count = Chef::Config[:http_retry_count]

      raise ArgumentError, 'HTTP redirect too deep' if limit == 0 

      http = Net::HTTP.new(url.host, url.port)
      if url.scheme == "https"
        http.use_ssl = true 
        if Chef::Config[:ssl_verify_mode] == :verify_none
          http.verify_mode = OpenSSL::SSL::VERIFY_NONE
        end
        if Chef::Config[:ssl_client_cert] && File.exists?(Chef::Config[:ssl_client_cert])
          http.cert = OpenSSL::X509::Certificate.new(File.read(Chef::Config[:ssl_client_cert]))
          http.key = OpenSSL::PKey::RSA.new(File.read(Chef::Config[:ssl_client_key]))
        end
      end

      http.read_timeout = Chef::Config[:rest_timeout]

      unless raw
        headers = headers.merge({ 
          'Accept' => "application/json",
        })
      end
      
      if @cookies.has_key?("#{url.host}:#{url.port}")
        headers['Cookie'] = @cookies["#{url.host}:#{url.port}"]
      end

      json_body = data ? data.to_json : nil 

      if @signing_key
        Chef::Log.debug("Signing the request as #{@client_name}")
        if json_body
          headers.merge!(sign_request(method, OpenSSL::PKey::RSA.new(@signing_key), @client_name, json_body, "#{url.host}:#{url.port}"))
        else
          headers.merge!(sign_request(method, OpenSSL::PKey::RSA.new(@signing_key), @client_name, "", "#{url.host}:#{url.port}"))
        end
      end
     
      req = nil
      case method
      when :GET
        req_path = "#{url.path}"
        req_path << "?#{url.query}" if url.query
        req = Net::HTTP::Get.new(req_path, headers)
      when :POST
        headers["Content-Type"] = 'application/json' if data
        req_path = "#{url.path}"
        req_path << "?#{url.query}" if url.query
        req = Net::HTTP::Post.new(req_path, headers)          
        req.body = json_body if json_body 
      when :PUT
        headers["Content-Type"] = 'application/json' if data
        req_path = "#{url.path}"
        req_path << "?#{url.query}" if url.query
        req = Net::HTTP::Put.new(req_path, headers)
        req.body = json_body if json_body 
      when :DELETE
        req_path = "#{url.path}"
        req_path << "?#{url.query}" if url.query
        req = Net::HTTP::Delete.new(req_path, headers)
      else
        raise ArgumentError, "You must provide :GET, :PUT, :POST or :DELETE as the method"
      end

      Chef::Log.debug("Sending HTTP Request via #{req.method} to #{url.host}:#{url.port}/#{req.path}")
      
<<<<<<< HEAD
      # Optionally handle HTTP Basic Authentication
      req.basic_auth(url.user, url.password) if url.user

      Chef::Log.debug("Sending HTTP Request via #{req.method} to #{req.path}")
=======
>>>>>>> 55877d1a
      res = nil
      tf = nil
      http_retries = 1

      begin
        res = http.request(req) do |response|
          if raw
            tf = Tempfile.new("chef-rest") 
            # Stolen from http://www.ruby-forum.com/topic/166423
            # Kudos to _why!
            size, total = 0, response.header['Content-Length'].to_i
            response.read_body do |chunk|
              tf.write(chunk) 
              size += chunk.size
              if size == 0
                Chef::Log.debug("#{req.path} done (0 length file)")
              elsif total == 0
                Chef::Log.debug("#{req.path} (zero content length)")
              else
                Chef::Log.debug("#{req.path}" + " %d%% done (%d of %d)" % [(size * 100) / total, size, total])
              end
            end
            tf.close 
            tf
          else
            response.read_body
          end
          response
        end

      rescue Errno::ECONNREFUSED => e
        Chef::Log.error("Connection refused connecting to #{url.host}:#{url.port} for #{req.path} #{http_retries}/#{http_retry_count}")
        sleep(http_retry_delay)
        retry if (http_retries += 1) < http_retry_count
        raise Errno::ECONNREFUSED, "Connection refused connecting to #{url.host}:#{url.port} for #{req.path}, giving up"
      rescue Timeout::Error
        Chef::Log.error("Timeout connecting to #{url.host}:#{url.port} for #{req.path}, retry #{http_retries}/#{http_retry_count}")
        sleep(http_retry_delay)
        retry if (http_retries += 1) < http_retry_count
        raise Timeout::Error, "Timeout connecting to #{url.host}:#{url.port} for #{req.path}, giving up"
      end
      
      if res.kind_of?(Net::HTTPSuccess)
        if res['set-cookie']
          @cookies["#{url.host}:#{url.port}"] = res['set-cookie']
        end
        if res['content-type'] =~ /json/
          response_body = res.body.chomp
          JSON.parse(response_body)
        else
          if raw
            tf
          else
            res.body
          end
        end
      elsif res.kind_of?(Net::HTTPFound) or res.kind_of?(Net::HTTPMovedPermanently)
        if res['set-cookie']
          @cookies["#{url.host}:#{url.port}"] = res['set-cookie']
        end
        run_request(:GET, create_url(res['location']), {}, false, limit - 1, raw)
      else
        res.error!
      end
    end
    
  end
end<|MERGE_RESOLUTION|>--- conflicted
+++ resolved
@@ -213,13 +213,9 @@
 
       Chef::Log.debug("Sending HTTP Request via #{req.method} to #{url.host}:#{url.port}/#{req.path}")
       
-<<<<<<< HEAD
       # Optionally handle HTTP Basic Authentication
       req.basic_auth(url.user, url.password) if url.user
 
-      Chef::Log.debug("Sending HTTP Request via #{req.method} to #{req.path}")
-=======
->>>>>>> 55877d1a
       res = nil
       tf = nil
       http_retries = 1
