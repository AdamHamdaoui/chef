--- conflicted
+++ resolved
@@ -103,11 +103,8 @@
     class ProviderNotFound < RuntimeError; end
     NoProviderAvailable = ProviderNotFound
     class VerificationNotFound < RuntimeError; end
-<<<<<<< HEAD
     class InvalidEventType < ArgumentError; end
-=======
     class MultipleIdentityError < RuntimeError; end
->>>>>>> cfd2b1fa
 
     # Can't find a Resource of this type that is valid on this platform.
     class NoSuchResourceType < NameError
