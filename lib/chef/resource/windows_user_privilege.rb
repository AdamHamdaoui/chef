--- conflicted
+++ resolved
@@ -23,55 +23,6 @@
     class WindowsUserPrivilege < Chef::Resource
       unified_mode true
 
-<<<<<<< HEAD
-      privilege_opts = %w{ SeAssignPrimaryTokenPrivilege
-                           SeAuditPrivilege
-                           SeBackupPrivilege
-                           SeBatchLogonRight
-                           SeChangeNotifyPrivilege
-                           SeCreateGlobalPrivilege
-                           SeCreatePagefilePrivilege
-                           SeCreatePermanentPrivilege
-                           SeCreateSymbolicLinkPrivilege
-                           SeCreateTokenPrivilege
-                           SeDebugPrivilege
-                           SeDenyBatchLogonRight
-                           SeDenyInteractiveLogonRight
-                           SeDenyNetworkLogonRight
-                           SeDenyRemoteInteractiveLogonRight
-                           SeDenyServiceLogonRight
-                           SeEnableDelegationPrivilege
-                           SeImpersonatePrivilege
-                           SeIncreaseBasePriorityPrivilege
-                           SeIncreaseQuotaPrivilege
-                           SeIncreaseWorkingSetPrivilege
-                           SeInteractiveLogonRight
-                           SeLoadDriverPrivilege
-                           SeLockMemoryPrivilege
-                           SeMachineAccountPrivilege
-                           SeManageVolumePrivilege
-                           SeNetworkLogonRight
-                           SeProfileSingleProcessPrivilege
-                           SeRelabelPrivilege
-                           SeRemoteInteractiveLogonRight
-                           SeRemoteShutdownPrivilege
-                           SeRestorePrivilege
-                           SeSecurityPrivilege
-                           SeServiceLogonRight
-                           SeShutdownPrivilege
-                           SeSyncAgentPrivilege
-                           SeSystemEnvironmentPrivilege
-                           SeSystemProfilePrivilege
-                           SeSystemtimePrivilege
-                           SeTakeOwnershipPrivilege
-                           SeTcbPrivilege
-                           SeTimeZonePrivilege
-                           SeTrustedCredManAccessPrivilege
-                           SeUndockPrivilege
-                          }
-
-=======
->>>>>>> 050ebb9b
       provides :windows_user_privilege
       description "The windows_user_privilege resource allows to add and set principal (User/Group) to the specified privilege.\n Ref: https://docs.microsoft.com/en-us/windows/security/threat-protection/security-policy-settings/user-rights-assignment"
 
@@ -187,23 +138,7 @@
         required: true,
         coerce: proc { |v| Array(v) },
         callbacks: {
-<<<<<<< HEAD
-          "Option privilege must include any of the: #{privilege_opts}" => lambda { |n|
-            if n.is_a?(String)
-              these_options = Array[n]
-            else
-              these_options = n
-            end
-
-            if (these_options - privilege_opts).empty?
-              true
-            else
-              false
-            end
-          },
-=======
           "Privilege property restricted to the following values: #{PRIVILEGE_OPTS}" => lambda { |n| (n - PRIVILEGE_OPTS).empty? },
->>>>>>> 050ebb9b
         }
 
       load_current_value do |new_resource|
