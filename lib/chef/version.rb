
# Author:: Daniel DeLeo (<dan@opscode.com>)
# Copyright:: Copyright (c) 2010-2011 Opscode, Inc.
# License:: Apache License, Version 2.0
#
# Licensed under the Apache License, Version 2.0 (the "License");
# you may not use this file except in compliance with the License.
# You may obtain a copy of the License at
#
#     http://www.apache.org/licenses/LICENSE-2.0
#
# Unless required by applicable law or agreed to in writing, software
# distributed under the License is distributed on an "AS IS" BASIS,
# WITHOUT WARRANTIES OR CONDITIONS OF ANY KIND, either express or implied.
# See the License for the specific language governing permissions and
# limitations under the License.

class Chef
  CHEF_ROOT = File.dirname(File.expand_path(File.dirname(__FILE__)))
<<<<<<< HEAD
  VERSION = '12.1.2'
=======
  VERSION = '12.2.0.dev.0'
>>>>>>> d45ee988
end

#
# NOTE: the Chef::Version class is defined in version_class.rb
#
# NOTE: DO NOT Use the Chef::Version class on Chef::VERSIONs.  The
#       Chef::Version class is for _cookbooks_ only, and cannot handle
#       pre-release chef-client versions like "10.14.0.rc.2".  Please
#       use Rubygem's Gem::Version class instead.
#<|MERGE_RESOLUTION|>--- conflicted
+++ resolved
@@ -17,11 +17,7 @@
 
 class Chef
   CHEF_ROOT = File.dirname(File.expand_path(File.dirname(__FILE__)))
-<<<<<<< HEAD
-  VERSION = '12.1.2'
-=======
-  VERSION = '12.2.0.dev.0'
->>>>>>> d45ee988
+  VERSION = '12.2.0.rc.0'
 end
 
 #
